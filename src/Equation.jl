--- conflicted
+++ resolved
@@ -160,9 +160,6 @@
 end
 
 """
-<<<<<<< HEAD
-    copy_node(tree::Node; preserve_topology::Bool=false)
-=======
     set_node!(tree::Node{T}, new_tree::Node{T}) where {T}
 
 Set every field of `tree` equal to the corresponding field of `new_tree`.
@@ -187,8 +184,7 @@
 end
 
 """
-    copy_node(tree::Node)
->>>>>>> be51baa2
+    copy_node(tree::Node; preserve_topology::Bool=false)
 
 Copy a node, recursively copying all children nodes.
 This is more efficient than the built-in copy.
