module EvaluateEquationModule

import LoopVectorization: @turbo
import ..EquationModule: AbstractExpressionNode, constructorof, string_tree
import ..OperatorEnumModule: OperatorEnum, GenericOperatorEnum
import ..UtilsModule: @maybe_turbo, is_bad_array, fill_similar, counttuple
import ..EquationUtilsModule: is_constant
import ..EvaluateEquationBumperModule: bumper_eval_tree_array

struct ResultOk{A<:AbstractArray}
    x::A
    ok::Bool
end

macro return_on_check(val, X)
    :(
        if !isfinite($(esc(val)))
            return $(ResultOk)(similar($(esc(X)), axes($(esc(X)), 2)), false)
        end
    )
end

macro return_on_nonfinite_array(array)
    :(
        if is_bad_array($(esc(array)))
            return $(ResultOk)($(esc(array)), false)
        end
    )
end

"""
    eval_tree_array(tree::AbstractExpressionNode, cX::AbstractMatrix{T}, operators::OperatorEnum; turbo::Bool=false)

Evaluate a binary tree (equation) over a given input data matrix. The
operators contain all of the operators used. This function fuses doublets
and triplets of operations for lower memory usage.

This function can be represented by the following pseudocode:

```
function eval(current_node)
    if current_node is leaf
        return current_node.value
    elif current_node is degree 1
        return current_node.operator(eval(current_node.left_child))
    else
        return current_node.operator(eval(current_node.left_child), eval(current_node.right_child))
```
The bulk of the code is for optimizations and pre-emptive NaN/Inf checks,
which speed up evaluation significantly.

# Arguments
- `tree::AbstractExpressionNode`: The root node of the tree to evaluate.
- `cX::AbstractMatrix{T}`: The input data to evaluate the tree on.
- `operators::OperatorEnum`: The operators used in the tree.
- `turbo::Union{Bool,Val}`: Use `LoopVectorization.@turbo` for faster evaluation. To use Enzyme.jl,
   you will need to fix this to `Val(false)`.

# Returns
- `(output, complete)::Tuple{AbstractVector{T}, Bool}`: the result,
    which is a 1D array, as well as if the evaluation completed
    successfully (true/false). A `false` complete means an infinity
    or nan was encountered, and a large loss should be assigned
    to the equation.
"""
function eval_tree_array(
    tree::AbstractExpressionNode{T},
    cX::AbstractMatrix{T},
    operators::OperatorEnum;
<<<<<<< HEAD
    turbo::Bool=false,
    bumper::Val=Val(false),
)::Tuple{AbstractVector{T},Bool} where {T<:Number}
    if turbo
        @assert T in (Float32, Float64)
    end
    if bumper isa Val{true}
        return bumper_eval_tree_array(tree, cX, operators)
    end

    result, finished = _eval_tree_array(
        tree, cX, operators, (turbo ? Val(true) : Val(false))
    )
    @return_on_false finished result
    @return_on_nonfinite_array result
    return result, finished
=======
    turbo::Union{Bool,Val}=Val(false),
) where {T<:Number}
    v_turbo = if isa(turbo, Val)
        turbo
    else
        turbo ? Val(true) : Val(false)
    end
    if v_turbo === Val(true)
        @assert T in (Float32, Float64)
    end

    result = _eval_tree_array(tree, cX, operators, v_turbo)
    return (result.x, result.ok && !is_bad_array(result.x))
>>>>>>> 653edabd
end
function eval_tree_array(
    tree::AbstractExpressionNode{T1},
    cX::AbstractMatrix{T2},
    operators::OperatorEnum;
    kws...,
) where {T1<:Number,T2<:Number}
    T = promote_type(T1, T2)
    @warn "Warning: eval_tree_array received mixed types: tree=$(T1) and data=$(T2)."
    tree = convert(constructorof(typeof(tree)){T}, tree)
<<<<<<< HEAD
    cX = T.(cX)
=======
    cX = Base.Fix1(convert, T).(cX)
>>>>>>> 653edabd
    return eval_tree_array(tree, cX, operators; kws...)
end

get_nuna(::Type{<:OperatorEnum{B,U}}) where {B,U} = counttuple(U)
get_nbin(::Type{<:OperatorEnum{B}}) where {B} = counttuple(B)

function _eval_tree_array(
    tree::AbstractExpressionNode{T},
    cX::AbstractMatrix{T},
    operators::OperatorEnum,
    ::Val{turbo},
)::ResultOk where {T<:Number,turbo}
    # First, we see if there are only constants in the tree - meaning
    # we can just return the constant result.
    if tree.degree == 0
        return deg0_eval(tree, cX)
    elseif is_constant(tree)
        # Speed hack for constant trees.
        const_result = _eval_constant_tree(tree, operators)::ResultOk{Vector{T}}
        !const_result.ok && return ResultOk(similar(cX, axes(cX, 2)), false)
        return ResultOk(fill_similar(const_result.x[], cX, axes(cX, 2)), true)
    elseif tree.degree == 1
        op_idx = tree.op
        return dispatch_deg1_eval(tree, cX, op_idx, operators, Val(turbo))
    else
        # TODO - add op(op2(x, y), z) and op(x, op2(y, z))
        # op(x, y), where x, y are constants or variables.
        op_idx = tree.op
        return dispatch_deg2_eval(tree, cX, op_idx, operators, Val(turbo))
    end
end

function deg2_eval(
    cumulator_l::AbstractVector{T}, cumulator_r::AbstractVector{T}, op::F, ::Val{turbo}
)::ResultOk where {T<:Number,F,turbo}
    @maybe_turbo turbo for j in eachindex(cumulator_l)
        x = op(cumulator_l[j], cumulator_r[j])::T
        cumulator_l[j] = x
    end
    return ResultOk(cumulator_l, true)
end

function deg1_eval(
    cumulator::AbstractVector{T}, op::F, ::Val{turbo}
)::ResultOk where {T<:Number,F,turbo}
    @maybe_turbo turbo for j in eachindex(cumulator)
        x = op(cumulator[j])::T
        cumulator[j] = x
    end
    return ResultOk(cumulator, true)
end

function deg0_eval(
    tree::AbstractExpressionNode{T}, cX::AbstractMatrix{T}
)::ResultOk where {T<:Number}
    if tree.constant
        return ResultOk(fill_similar(tree.val::T, cX, axes(cX, 2)), true)
    else
        return ResultOk(cX[tree.feature, :], true)
    end
end

@generated function dispatch_deg2_eval(
    tree::AbstractExpressionNode{T},
    cX::AbstractMatrix{T},
    op_idx::Integer,
    operators::OperatorEnum,
    ::Val{turbo},
) where {T<:Number,turbo}
    nbin = get_nbin(operators)
    quote
        return Base.Cartesian.@nif(
            $nbin,
            i -> i == op_idx,
            i -> let op = operators.binops[i]
                if tree.l.degree == 0 && tree.r.degree == 0
                    deg2_l0_r0_eval(tree, cX, op, Val(turbo))
                elseif tree.r.degree == 0
                    result_l = _eval_tree_array(tree.l, cX, operators, Val(turbo))
                    !result_l.ok && return result_l
                    @return_on_nonfinite_array result_l.x
                    # op(x, y), where y is a constant or variable but x is not.
                    deg2_r0_eval(tree, result_l.x, cX, op, Val(turbo))
                elseif tree.l.degree == 0
                    result_r = _eval_tree_array(tree.r, cX, operators, Val(turbo))
                    !result_r.ok && return result_r
                    @return_on_nonfinite_array result_r.x
                    # op(x, y), where x is a constant or variable but y is not.
                    deg2_l0_eval(tree, result_r.x, cX, op, Val(turbo))
                else
                    result_l = _eval_tree_array(tree.l, cX, operators, Val(turbo))
                    !result_l.ok && return result_l
                    @return_on_nonfinite_array result_l.x
                    result_r = _eval_tree_array(tree.r, cX, operators, Val(turbo))
                    !result_r.ok && return result_r
                    @return_on_nonfinite_array result_r.x
                    # op(x, y), for any x or y
                    deg2_eval(result_l.x, result_r.x, op, Val(turbo))
                end
            end
        )
    end
end
@generated function dispatch_deg1_eval(
    tree::AbstractExpressionNode{T},
    cX::AbstractMatrix{T},
    op_idx::Integer,
    operators::OperatorEnum,
    ::Val{turbo},
) where {T<:Number,turbo}
    nuna = get_nuna(operators)
    # This @nif lets us generate an if statement over choice of operator,
    # which means the compiler will be able to completely avoid type inference on operators.
    quote
        Base.Cartesian.@nif(
            $nuna,
            i -> i == op_idx,
            i -> let op = operators.unaops[i]
                if tree.l.degree == 2 && tree.l.l.degree == 0 && tree.l.r.degree == 0
                    # op(op2(x, y)), where x, y, z are constants or variables.
                    l_op_idx = tree.l.op
                    dispatch_deg1_l2_ll0_lr0_eval(
                        tree, cX, op, l_op_idx, operators.binops, Val(turbo)
                    )
                elseif tree.l.degree == 1 && tree.l.l.degree == 0
                    # op(op2(x)), where x is a constant or variable.
                    l_op_idx = tree.l.op
                    dispatch_deg1_l1_ll0_eval(
                        tree, cX, op, l_op_idx, operators.unaops, Val(turbo)
                    )
                else
                    # op(x), for any x.
                    result = _eval_tree_array(tree.l, cX, operators, Val(turbo))
                    !result.ok && return result
                    @return_on_nonfinite_array result.x
                    deg1_eval(result.x, op, Val(turbo))
                end
            end
        )
    end
end
@generated function dispatch_deg1_l2_ll0_lr0_eval(
    tree::AbstractExpressionNode{T},
    cX::AbstractMatrix{T},
    op::F,
    l_op_idx::Integer,
    binops,
    ::Val{turbo},
) where {T<:Number,F,turbo}
    nbin = counttuple(binops)
    quote
        Base.Cartesian.@nif(
            $nbin,
            j -> j == l_op_idx,
            j -> let op_l = binops[j]
                deg1_l2_ll0_lr0_eval(tree, cX, op, op_l, Val(turbo))
            end,
        )
    end
end
@generated function dispatch_deg1_l1_ll0_eval(
    tree::AbstractExpressionNode{T},
    cX::AbstractMatrix{T},
    op::F,
    l_op_idx::Integer,
    unaops,
    ::Val{turbo},
)::ResultOk where {T<:Number,F,turbo}
    nuna = counttuple(unaops)
    quote
        Base.Cartesian.@nif(
            $nuna,
            j -> j == l_op_idx,
            j -> let op_l = unaops[j]
                deg1_l1_ll0_eval(tree, cX, op, op_l, Val(turbo))
            end,
        )
    end
end

function deg1_l2_ll0_lr0_eval(
    tree::AbstractExpressionNode{T}, cX::AbstractMatrix{T}, op::F, op_l::F2, ::Val{turbo}
) where {T<:Number,F,F2,turbo}
    if tree.l.l.constant && tree.l.r.constant
        val_ll = tree.l.l.val::T
        val_lr = tree.l.r.val::T
        @return_on_check val_ll cX
        @return_on_check val_lr cX
        x_l = op_l(val_ll, val_lr)::T
        @return_on_check x_l cX
        x = op(x_l)::T
        @return_on_check x cX
        return ResultOk(fill_similar(x, cX, axes(cX, 2)), true)
    elseif tree.l.l.constant
        val_ll = tree.l.l.val::T
        @return_on_check val_ll cX
        feature_lr = tree.l.r.feature
        cumulator = similar(cX, axes(cX, 2))
        @maybe_turbo turbo for j in axes(cX, 2)
            x_l = op_l(val_ll, cX[feature_lr, j])::T
            x = isfinite(x_l) ? op(x_l)::T : T(Inf)
            cumulator[j] = x
        end
        return ResultOk(cumulator, true)
    elseif tree.l.r.constant
        feature_ll = tree.l.l.feature
        val_lr = tree.l.r.val::T
        @return_on_check val_lr cX
        cumulator = similar(cX, axes(cX, 2))
        @maybe_turbo turbo for j in axes(cX, 2)
            x_l = op_l(cX[feature_ll, j], val_lr)::T
            x = isfinite(x_l) ? op(x_l)::T : T(Inf)
            cumulator[j] = x
        end
        return ResultOk(cumulator, true)
    else
        feature_ll = tree.l.l.feature
        feature_lr = tree.l.r.feature
        cumulator = similar(cX, axes(cX, 2))
        @maybe_turbo turbo for j in axes(cX, 2)
            x_l = op_l(cX[feature_ll, j], cX[feature_lr, j])::T
            x = isfinite(x_l) ? op(x_l)::T : T(Inf)
            cumulator[j] = x
        end
        return ResultOk(cumulator, true)
    end
end

# op(op2(x)) for x variable or constant
function deg1_l1_ll0_eval(
    tree::AbstractExpressionNode{T}, cX::AbstractMatrix{T}, op::F, op_l::F2, ::Val{turbo}
) where {T<:Number,F,F2,turbo}
    if tree.l.l.constant
        val_ll = tree.l.l.val::T
        @return_on_check val_ll cX
        x_l = op_l(val_ll)::T
        @return_on_check x_l cX
        x = op(x_l)::T
        @return_on_check x cX
        return ResultOk(fill_similar(x, cX, axes(cX, 2)), true)
    else
        feature_ll = tree.l.l.feature
        cumulator = similar(cX, axes(cX, 2))
        @maybe_turbo turbo for j in axes(cX, 2)
            x_l = op_l(cX[feature_ll, j])::T
            x = isfinite(x_l) ? op(x_l)::T : T(Inf)
            cumulator[j] = x
        end
        return ResultOk(cumulator, true)
    end
end

# op(x, y) for x and y variable/constant
function deg2_l0_r0_eval(
    tree::AbstractExpressionNode{T}, cX::AbstractMatrix{T}, op::F, ::Val{turbo}
) where {T<:Number,F,turbo}
    if tree.l.constant && tree.r.constant
        val_l = tree.l.val::T
        @return_on_check val_l cX
        val_r = tree.r.val::T
        @return_on_check val_r cX
        x = op(val_l, val_r)::T
        @return_on_check x cX
        return ResultOk(fill_similar(x, cX, axes(cX, 2)), true)
    elseif tree.l.constant
        cumulator = similar(cX, axes(cX, 2))
        val_l = tree.l.val::T
        @return_on_check val_l cX
        feature_r = tree.r.feature
        @maybe_turbo turbo for j in axes(cX, 2)
            x = op(val_l, cX[feature_r, j])::T
            cumulator[j] = x
        end
        return ResultOk(cumulator, true)
    elseif tree.r.constant
        cumulator = similar(cX, axes(cX, 2))
        feature_l = tree.l.feature
        val_r = tree.r.val::T
        @return_on_check val_r cX
        @maybe_turbo turbo for j in axes(cX, 2)
            x = op(cX[feature_l, j], val_r)::T
            cumulator[j] = x
        end
        return ResultOk(cumulator, true)
    else
        cumulator = similar(cX, axes(cX, 2))
        feature_l = tree.l.feature
        feature_r = tree.r.feature
        @maybe_turbo turbo for j in axes(cX, 2)
            x = op(cX[feature_l, j], cX[feature_r, j])::T
            cumulator[j] = x
        end
        return ResultOk(cumulator, true)
    end
end

# op(x, y) for x variable/constant, y arbitrary
function deg2_l0_eval(
    tree::AbstractExpressionNode{T},
    cumulator::AbstractVector{T},
    cX::AbstractArray{T},
    op::F,
    ::Val{turbo},
) where {T<:Number,F,turbo}
    if tree.l.constant
        val = tree.l.val::T
        @return_on_check val cX
        @maybe_turbo turbo for j in eachindex(cumulator)
            x = op(val, cumulator[j])::T
            cumulator[j] = x
        end
        return ResultOk(cumulator, true)
    else
        feature = tree.l.feature
        @maybe_turbo turbo for j in eachindex(cumulator)
            x = op(cX[feature, j], cumulator[j])::T
            cumulator[j] = x
        end
        return ResultOk(cumulator, true)
    end
end

# op(x, y) for x arbitrary, y variable/constant
function deg2_r0_eval(
    tree::AbstractExpressionNode{T},
    cumulator::AbstractVector{T},
    cX::AbstractArray{T},
    op::F,
    ::Val{turbo},
) where {T<:Number,F,turbo}
    if tree.r.constant
        val = tree.r.val::T
        @return_on_check val cX
        @maybe_turbo turbo for j in eachindex(cumulator)
            x = op(cumulator[j], val)::T
            cumulator[j] = x
        end
        return ResultOk(cumulator, true)
    else
        feature = tree.r.feature
        @maybe_turbo turbo for j in eachindex(cumulator)
            x = op(cumulator[j], cX[feature, j])::T
            cumulator[j] = x
        end
        return ResultOk(cumulator, true)
    end
end

"""
    _eval_constant_tree(tree::AbstractExpressionNode{T}, operators::OperatorEnum) where {T<:Number}

Evaluate a tree which is assumed to not contain any variable nodes. This
gives better performance, as we do not need to perform computation
over an entire array when the values are all the same.
"""
@generated function _eval_constant_tree(
    tree::AbstractExpressionNode{T}, operators::OperatorEnum
) where {T<:Number}
    nuna = get_nuna(operators)
    nbin = get_nbin(operators)
    quote
        if tree.degree == 0
            return deg0_eval_constant(tree)::ResultOk{Vector{T}}
        elseif tree.degree == 1
            op_idx = tree.op
            return Base.Cartesian.@nif(
                $nuna,
                i -> i == op_idx,
                i -> deg1_eval_constant(
                    tree, operators.unaops[i], operators
                )::ResultOk{Vector{T}}
            )
        else
            op_idx = tree.op
            return Base.Cartesian.@nif(
                $nbin,
                i -> i == op_idx,
                i -> deg2_eval_constant(
                    tree, operators.binops[i], operators
                )::ResultOk{Vector{T}}
            )
        end
    end
end

@inline function deg0_eval_constant(tree::AbstractExpressionNode{T}) where {T<:Number}
    output = tree.val::T
    return ResultOk([output], true)::ResultOk{Vector{T}}
end

function deg1_eval_constant(
    tree::AbstractExpressionNode{T}, op::F, operators::OperatorEnum
) where {T<:Number,F}
    result = _eval_constant_tree(tree.l, operators)
    !result.ok && return result
    output = op(result.x[])::T
    return ResultOk([output], isfinite(output))::ResultOk{Vector{T}}
end

function deg2_eval_constant(
    tree::AbstractExpressionNode{T}, op::F, operators::OperatorEnum
) where {T<:Number,F}
    cumulator = _eval_constant_tree(tree.l, operators)
    !cumulator.ok && return cumulator
    result_r = _eval_constant_tree(tree.r, operators)
    !result_r.ok && return result_r
    output = op(cumulator.x[], result_r.x[])::T
    return ResultOk([output], isfinite(output))::ResultOk{Vector{T}}
end

"""
    differentiable_eval_tree_array(tree::AbstractExpressionNode, cX::AbstractMatrix, operators::OperatorEnum)

Evaluate an expression tree in a way that can be auto-differentiated.
"""
function differentiable_eval_tree_array(
    tree::AbstractExpressionNode{T1}, cX::AbstractMatrix{T}, operators::OperatorEnum
) where {T<:Number,T1}
    result = _differentiable_eval_tree_array(tree, cX, operators)
    return (result.x, result.ok)
end

@generated function _differentiable_eval_tree_array(
    tree::AbstractExpressionNode{T1}, cX::AbstractMatrix{T}, operators::OperatorEnum
)::ResultOk where {T<:Number,T1}
    nuna = get_nuna(operators)
    nbin = get_nbin(operators)
    quote
        if tree.degree == 0
            if tree.constant
                ResultOk(fill_similar(one(T), cX, axes(cX, 2)) .* tree.val, true)
            else
                ResultOk(cX[tree.feature, :], true)
            end
        elseif tree.degree == 1
            op_idx = tree.op
            Base.Cartesian.@nif(
                $nuna,
                i -> i == op_idx,
                i -> deg1_diff_eval(tree, cX, operators.unaops[i], operators)
            )
        else
            op_idx = tree.op
            Base.Cartesian.@nif(
                $nbin,
                i -> i == op_idx,
                i -> deg2_diff_eval(tree, cX, operators.binops[i], operators)
            )
        end
    end
end

function deg1_diff_eval(
    tree::AbstractExpressionNode{T1}, cX::AbstractMatrix{T}, op::F, operators::OperatorEnum
)::ResultOk where {T<:Number,F,T1}
    left = _differentiable_eval_tree_array(tree.l, cX, operators)
    !left.ok && return left
    out = op.(left.x)
    return ResultOk(out, all(isfinite, out))
end

function deg2_diff_eval(
    tree::AbstractExpressionNode{T1}, cX::AbstractMatrix{T}, op::F, operators::OperatorEnum
)::ResultOk where {T<:Number,F,T1}
    left = _differentiable_eval_tree_array(tree.l, cX, operators)
    !left.ok && return left
    right = _differentiable_eval_tree_array(tree.r, cX, operators)
    !right.ok && return right
    out = op.(left.x, right.x)
    return ResultOk(out, all(isfinite, out))
end

"""
    eval_tree_array(tree::AbstractExpressionNode, cX::AbstractMatrix, operators::GenericOperatorEnum; throw_errors::Bool=true)

Evaluate a generic binary tree (equation) over a given input data,
whatever that input data may be. The `operators` enum contains all
of the operators used. Unlike `eval_tree_array` with the normal
`OperatorEnum`, the array `cX` is sliced only along the first dimension.
i.e., if `cX` is a vector, then the output of a feature node
will be a scalar. If `cX` is a 3D tensor, then the output
of a feature node will be a 2D tensor.
Note also that `tree.feature` will index along the first axis of `cX`.

However, there is no requirement about input and output types in general.
You may set up your tree such that some operator nodes work on tensors, while
other operator nodes work on scalars. `eval_tree_array` will simply
return `nothing` if a given operator is not defined for the given input type.

This function can be represented by the following pseudocode:

```
function eval(current_node)
    if current_node is leaf
        return current_node.value
    elif current_node is degree 1
        return current_node.operator(eval(current_node.left_child))
    else
        return current_node.operator(eval(current_node.left_child), eval(current_node.right_child))
```

# Arguments
- `tree::AbstractExpressionNode`: The root node of the tree to evaluate.
- `cX::AbstractArray`: The input data to evaluate the tree on.
- `operators::GenericOperatorEnum`: The operators used in the tree.
- `throw_errors::Bool=true`: Whether to throw errors
    if they occur during evaluation. Otherwise,
    MethodErrors will be caught before they happen and 
    evaluation will return `nothing`,
    rather than throwing an error. This is useful in cases
    where you are unsure if a particular tree is valid or not,
    and would prefer to work with `nothing` as an output.

# Returns
- `(output, complete)::Tuple{Any, Bool}`: the result,
    as well as if the evaluation completed successfully (true/false).
    If evaluation failed, `nothing` will be returned for the first argument.
    A `false` complete means an operator was called on input types
    that it was not defined for.
"""
function eval_tree_array(
    tree::AbstractExpressionNode,
    cX::AbstractArray,
    operators::GenericOperatorEnum;
    throw_errors::Bool=true,
)
    !throw_errors && return _eval_tree_array_generic(tree, cX, operators, Val(false))
    try
        return _eval_tree_array_generic(tree, cX, operators, Val(true))
    catch e
        tree_s = string_tree(tree, operators)
        error_msg = "Failed to evaluate tree $(tree_s)."
        if isa(e, MethodError)
            error_msg *= (
                " Note that you can efficiently skip MethodErrors" *
                " beforehand by passing `throw_errors=false` to " *
                " `eval_tree_array`."
            )
        end
        throw(ErrorException(error_msg))
    end
end

function _eval_tree_array_generic(
    tree::AbstractExpressionNode{T1},
    cX::AbstractArray{T2,N},
    operators::GenericOperatorEnum,
    ::Val{throw_errors},
) where {T1,T2,N,throw_errors}
    if tree.degree == 0
        if tree.constant
            return (tree.val::T1), true
        else
            if N == 1
                return cX[tree.feature], true
            else
                return selectdim(cX, 1, tree.feature), true
            end
        end
    elseif tree.degree == 1
        return deg1_eval_generic(
            tree, cX, operators.unaops[tree.op], operators, Val(throw_errors)
        )
    else
        return deg2_eval_generic(
            tree, cX, operators.binops[tree.op], operators, Val(throw_errors)
        )
    end
end

function deg1_eval_generic(
    tree, cX, op::F, operators::GenericOperatorEnum, ::Val{throw_errors}
) where {F,throw_errors}
    left, complete = eval_tree_array(tree.l, cX, operators)
    !throw_errors && !complete && return nothing, false
    !throw_errors && !hasmethod(op, Tuple{typeof(left)}) && return nothing, false
    return op(left), true
end

function deg2_eval_generic(
    tree, cX, op::F, operators::GenericOperatorEnum, ::Val{throw_errors}
) where {F,throw_errors}
    left, complete = eval_tree_array(tree.l, cX, operators)
    !throw_errors && !complete && return nothing, false
    right, complete = eval_tree_array(tree.r, cX, operators)
    !throw_errors && !complete && return nothing, false
    !throw_errors &&
        !hasmethod(op, Tuple{typeof(left),typeof(right)}) &&
        return nothing, false
    return op(left, right), true
end

end<|MERGE_RESOLUTION|>--- conflicted
+++ resolved
@@ -67,25 +67,8 @@
     tree::AbstractExpressionNode{T},
     cX::AbstractMatrix{T},
     operators::OperatorEnum;
-<<<<<<< HEAD
-    turbo::Bool=false,
+    turbo::Union{Bool,Val}=Val(false),
     bumper::Val=Val(false),
-)::Tuple{AbstractVector{T},Bool} where {T<:Number}
-    if turbo
-        @assert T in (Float32, Float64)
-    end
-    if bumper isa Val{true}
-        return bumper_eval_tree_array(tree, cX, operators)
-    end
-
-    result, finished = _eval_tree_array(
-        tree, cX, operators, (turbo ? Val(true) : Val(false))
-    )
-    @return_on_false finished result
-    @return_on_nonfinite_array result
-    return result, finished
-=======
-    turbo::Union{Bool,Val}=Val(false),
 ) where {T<:Number}
     v_turbo = if isa(turbo, Val)
         turbo
@@ -95,10 +78,13 @@
     if v_turbo === Val(true)
         @assert T in (Float32, Float64)
     end
+    if bumper isa Val{true}
+        return bumper_eval_tree_array(tree, cX, operators)
+    end
+
 
     result = _eval_tree_array(tree, cX, operators, v_turbo)
     return (result.x, result.ok && !is_bad_array(result.x))
->>>>>>> 653edabd
 end
 function eval_tree_array(
     tree::AbstractExpressionNode{T1},
@@ -109,11 +95,7 @@
     T = promote_type(T1, T2)
     @warn "Warning: eval_tree_array received mixed types: tree=$(T1) and data=$(T2)."
     tree = convert(constructorof(typeof(tree)){T}, tree)
-<<<<<<< HEAD
-    cX = T.(cX)
-=======
     cX = Base.Fix1(convert, T).(cX)
->>>>>>> 653edabd
     return eval_tree_array(tree, cX, operators; kws...)
 end
 
