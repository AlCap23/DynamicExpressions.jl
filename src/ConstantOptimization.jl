--- conflicted
+++ resolved
@@ -44,22 +44,8 @@
     num_evals += result.f_calls
     # Try other initial conditions:
     for i in 1:(options.optimizer_nrestarts)
-<<<<<<< HEAD
-        new_start =
-            x0 .* (
-                convert(CONST_TYPE, 1) .+
-                convert(CONST_TYPE, 1//2) * randn(CONST_TYPE, size(x0, 1))
-            )
+        new_start = x0 .* (T(1) .+ T(1//2) * randn(T, size(x0, 1)))
         tmpresult = Optim.optimize(f, new_start, algorithm, options.optimizer_options)
-=======
-        new_start = x0 .* (T(1) .+ T(1//2) * randn(T, size(x0, 1)))
-        tmpresult = Optim.optimize(
-            f,
-            new_start,
-            algorithm,
-            Optim.Options(; iterations=options.optimizer_iterations),
-        )
->>>>>>> 3a2105b7
         num_evals += tmpresult.f_calls
 
         if tmpresult.minimum < result.minimum
