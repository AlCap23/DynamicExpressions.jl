--- conflicted
+++ resolved
@@ -179,13 +179,9 @@
     relative proportion of equations at each complexity; this will
     ensure that there are a balanced number of equations considered
     for every complexity.
-<<<<<<< HEAD
+- `useFrequencyInTournament`: Whether to use the adaptive parsimony described
+    above inside the score, rather than just at the mutation accept/reject stage.
 - `fast_cycle`: Whether to thread over subsamples of equations during
-=======
-- `useFrequencyInTournament=false`: Whether to use the adaptive parsimony described
-    above inside the score, rather than just at the mutation accept/reject stage.
-- `fast_cycle=false`: Whether to thread over subsamples of equations during
->>>>>>> 1d0529d9
     regularized evolution. Slightly improves performance, but is a different
     algorithm.
 - `migration`: Whether to migrate equations between processes.
@@ -251,18 +247,11 @@
     mutationWeights=[0.048, 0.47, 0.79, 5.1, 1.7, 0.0020, 0.00023, 0.21],
     crossoverProbability=0.066f0,
     warmupMaxsizeBy=0f0,
-<<<<<<< HEAD
     useFrequency=true,
+    useFrequencyInTournament=true,
     npop=33,
     ncyclesperiteration=550,
     fractionReplaced=0.00036f0,
-=======
-    useFrequency=false,
-    useFrequencyInTournament=false,
-    npop=1000,
-    ncyclesperiteration=300,
-    fractionReplaced=0.1f0,
->>>>>>> 1d0529d9
     verbosity=convert(Int, 1e9),
     probNegate=0.01f0,
     seed=nothing,
