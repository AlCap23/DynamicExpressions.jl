using SafeTestsets

@safetestset "Test tree construction and scoring" begin
    include("test_tree_construction.jl")
end

@safetestset "Test custom operators and additional types" begin
    include("test_operators.jl")
end

@safetestset "Test SymbolicUtils interface" begin
    include("test_symbolic_utils.jl")
end

@safetestset "Test constraints interface" begin
    include("test_constraints.jl")
end

@safetestset "Test custom losses" begin
    include("test_losses.jl")
end

@safetestset "Test derivatives" begin
    include("test_derivatives.jl")
end

@safetestset "Test simplification" begin
    include("test_simplification.jl")
end

@safetestset "Test printing" begin
    include("test_print.jl")
end

@safetestset "Test validity of expression evaluation" begin
    include("test_evaluation.jl")
end

@safetestset "Test tournament selection" begin
    include("test_prob_pick_first.jl")
end

@safetestset "Test crossover mutation" begin
    include("test_crossover.jl")
end

@safetestset "Test NaN detection in evaluator" begin
    include("test_nan_detection.jl")
end

@safetestset "Test nested constraint checking" begin
    include("test_nested_constraints.jl")
end

@safetestset "Test complexity evaluation" begin
    include("test_complexity.jl")
end

<<<<<<< HEAD
include("test_options.jl")

# Smoke test for hash of tree:
options = Options(; binary_operators=(+, *, ^, /, greater), unary_operators=(cos,))
tree = Node(3, (Node(3.0) * Node(1, Node("x1")))^2.0, -1.2)
x = hash(tree)
@test typeof(x) == UInt
=======
@safetestset "Test hash of tree" begin
    include("test_hash.jl")
end
>>>>>>> 3a2105b7
<|MERGE_RESOLUTION|>--- conflicted
+++ resolved
@@ -56,16 +56,10 @@
     include("test_complexity.jl")
 end
 
-<<<<<<< HEAD
-include("test_options.jl")
+@safetestset "Test options" begin
+    include("test_options.jl")
+end
 
-# Smoke test for hash of tree:
-options = Options(; binary_operators=(+, *, ^, /, greater), unary_operators=(cos,))
-tree = Node(3, (Node(3.0) * Node(1, Node("x1")))^2.0, -1.2)
-x = hash(tree)
-@test typeof(x) == UInt
-=======
 @safetestset "Test hash of tree" begin
     include("test_hash.jl")
-end
->>>>>>> 3a2105b7
+end